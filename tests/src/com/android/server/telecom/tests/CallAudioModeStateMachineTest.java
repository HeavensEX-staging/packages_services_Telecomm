--- conflicted
+++ resolved
@@ -118,11 +118,7 @@
         sm.sendMessage(CallAudioModeStateMachine.RINGER_MODE_CHANGE);
         waitForHandlerAction(sm.getHandler(), TEST_TIMEOUT);
 
-<<<<<<< HEAD
-        verify(mCallAudioManager).startRinging();
-=======
         verify(mCallAudioManager, times(2)).startRinging();
->>>>>>> a1c2f7f6
         verify(mAudioManager).requestAudioFocusForCall(AudioManager.STREAM_RING,
                 AudioManager.AUDIOFOCUS_GAIN_TRANSIENT);
         verify(mAudioManager).setMode(AudioManager.MODE_RINGTONE);
