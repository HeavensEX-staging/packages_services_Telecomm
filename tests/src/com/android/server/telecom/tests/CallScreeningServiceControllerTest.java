--- conflicted
+++ resolved
@@ -356,135 +356,6 @@
         )));
     }
 
-<<<<<<< HEAD
-    /**
-     * This test verifies that where the default dialer role is filled by the same app as the caller
-     * id and spam role, we will only bind to that call screening service once.
-     */
-    @SmallTest
-    @Test
-    public void testOnlyBindOnce() {
-        // Assume the user chose the default dialer to also fill the caller id and spam role.
-        when(mRoleManagerAdapter.getDefaultCallScreeningApp()).thenReturn(
-                DEFAULT_DIALER_CALL_SCREENING.getPackageName());
-        CallScreeningServiceController controller = new CallScreeningServiceController(mContext,
-                mCallsManager,
-                mPhoneAccountRegistrar, mParcelableCallUtilsConverter, mLock,
-                mSettingsSecureAdapter, mCallerInfoLookupHelper, mAppLabelProxy);
-
-        controller.startFilterLookup(mCall, mCallback);
-
-        controller.onCallScreeningFilterComplete(mCall, PASS_RESULT,
-                CARRIER_DEFINED_CALL_SCREENING.getPackageName());
-
-        CallerInfoLookupHelper.OnQueryCompleteListener queryListener = verifyLookupStart();
-        CallerInfo callerInfo = new CallerInfo();
-        callerInfo.contactExists = false;
-        queryListener.onCallerInfoQueryComplete(TEST_HANDLE, callerInfo);
-
-        controller.onCallScreeningFilterComplete(mCall, new CallFilteringResult(
-                        false, // shouldAllowCall
-                        true, // shouldReject
-                        false, // shouldAddToCallLog
-                        true, // shouldShowNotification
-                        CallLog.Calls.BLOCK_REASON_CALL_SCREENING_SERVICE,
-                        APP_NAME,
-                        DEFAULT_DIALER_CALL_SCREENING.flattenToString()
-                ),
-                DEFAULT_DIALER_CALL_SCREENING.getPackageName());
-        controller.onCallScreeningFilterComplete(mCall, new CallFilteringResult(
-                false, // shouldAllowCall
-                true, // shouldReject
-                false, // shouldAddToCallLog
-                true, // shouldShowNotification
-                CallLog.Calls.BLOCK_REASON_CALL_SCREENING_SERVICE,
-                APP_NAME,
-                DEFAULT_DIALER_CALL_SCREENING.flattenToString()
-        ), USER_CHOSEN_CALL_SCREENING.getPackageName());
-
-        // Expect to bind twice; once to the carrier defined service, and then again to the default
-        // dialer.
-        verify(mContext, times(2)).bindServiceAsUser(any(Intent.class),
-                any(ServiceConnection.class),
-                eq(Context.BIND_AUTO_CREATE | Context.BIND_FOREGROUND_SERVICE),
-                eq(UserHandle.CURRENT));
-
-        // Expect filtering to complete only a single time from the default dialer service.
-        verify(mCallback, times(1)).onCallFilteringComplete(eq(mCall), eq(new CallFilteringResult(
-                false, // shouldAllowCall
-                true, // shouldReject
-                true, // shouldAddToCallLog
-                true, // shouldShowNotification
-                CallLog.Calls.BLOCK_REASON_CALL_SCREENING_SERVICE,
-                APP_NAME,
-                DEFAULT_DIALER_CALL_SCREENING.flattenToString()
-        )));    }
-
-    /**
-     * This test verifies that where the default dialer role is filled by the same app as the caller
-     * id and spam role, we will only bind to that call screening service once.
-     */
-    @SmallTest
-    @Test
-    public void testOnlyBindOnce() {
-        // Assume the user chose the default dialer to also fill the caller id and spam role.
-        when(mRoleManagerAdapter.getDefaultCallScreeningApp()).thenReturn(
-                DEFAULT_DIALER_CALL_SCREENING.getPackageName());
-        CallScreeningServiceController controller = new CallScreeningServiceController(mContext,
-                mCallsManager,
-                mPhoneAccountRegistrar, mParcelableCallUtilsConverter, mLock,
-                mSettingsSecureAdapter, mCallerInfoLookupHelper, mAppLabelProxy);
-
-        controller.startFilterLookup(mCall, mCallback);
-
-        controller.onCallScreeningFilterComplete(mCall, PASS_RESULT,
-                CARRIER_DEFINED_CALL_SCREENING.getPackageName());
-
-        CallerInfoLookupHelper.OnQueryCompleteListener queryListener = verifyLookupStart();
-        CallerInfo callerInfo = new CallerInfo();
-        callerInfo.contactExists = false;
-        queryListener.onCallerInfoQueryComplete(TEST_HANDLE, callerInfo);
-
-        controller.onCallScreeningFilterComplete(mCall, new CallFilteringResult(
-                        false, // shouldAllowCall
-                        true, // shouldReject
-                        false, // shouldAddToCallLog
-                        true, // shouldShowNotification
-                        CallLog.Calls.BLOCK_REASON_CALL_SCREENING_SERVICE,
-                        APP_NAME,
-                        DEFAULT_DIALER_CALL_SCREENING.flattenToString()
-                ),
-                DEFAULT_DIALER_CALL_SCREENING.getPackageName());
-        controller.onCallScreeningFilterComplete(mCall, new CallFilteringResult(
-                false, // shouldAllowCall
-                true, // shouldReject
-                false, // shouldAddToCallLog
-                true, // shouldShowNotification
-                CallLog.Calls.BLOCK_REASON_CALL_SCREENING_SERVICE,
-                APP_NAME,
-                DEFAULT_DIALER_CALL_SCREENING.flattenToString()
-        ), USER_CHOSEN_CALL_SCREENING.getPackageName());
-
-        // Expect to bind twice; once to the carrier defined service, and then again to the default
-        // dialer.
-        verify(mContext, times(2)).bindServiceAsUser(any(Intent.class),
-                any(ServiceConnection.class),
-                eq(Context.BIND_AUTO_CREATE | Context.BIND_FOREGROUND_SERVICE),
-                eq(UserHandle.CURRENT));
-
-        // Expect filtering to complete only a single time from the default dialer service.
-        verify(mCallback, times(1)).onCallFilteringComplete(eq(mCall), eq(new CallFilteringResult(
-                false, // shouldAllowCall
-                true, // shouldReject
-                true, // shouldAddToCallLog
-                true, // shouldShowNotification
-                CallLog.Calls.BLOCK_REASON_CALL_SCREENING_SERVICE,
-                APP_NAME,
-                DEFAULT_DIALER_CALL_SCREENING.flattenToString()
-        )));    }
-
-=======
->>>>>>> 23e71523
     private CallerInfoLookupHelper.OnQueryCompleteListener verifyLookupStart() {
         return verifyLookupStart(TEST_HANDLE);
     }
