<?xml version="1.0" encoding="utf-8"?>
<!-- Copyright (C) 2013 The Android Open Source Project

     Licensed under the Apache License, Version 2.0 (the "License");
     you may not use this file except in compliance with the License.
     You may obtain a copy of the License at

          http://www.apache.org/licenses/LICENSE-2.0

     Unless required by applicable law or agreed to in writing, software
     distributed under the License is distributed on an "AS IS" BASIS,
     WITHOUT WARRANTIES OR CONDITIONS OF ANY KIND, either express or implied.
     See the License for the specific language governing permissions and
     limitations under the License.
-->

<resources>
    <!-- Application label -->
    <string name="app_name">TelecommTests</string>

    <!-- String for the TestCallActivity -->
    <string name="testCallActivityLabel">Test Connection Service App</string>

    <!-- String for the TestDialerActivity -->
    <string name="testDialerActivityLabel">Test Dialer</string>

    <!-- String for button in TestDialerActivity that reassigns the default Dialer -->
    <string name="defaultDialerButton">Default dialer request</string>

    <!-- String for button in TestDialerActivity that places a test call -->
    <string name="placeCallButton">Place call</string>

    <!-- String for button in TestDialerActivity that performs voicemail requests to verify
            voicemail permissions -->
    <string name="testVoicemailButton">Exercise voicemail permissions</string>

    <!-- String for button in TestDialerActivity that tries to exercise the
            TelecomManager.cancelMissedCallNotifications() functionality -->
    <string name="cancelMissedButton">Cancel missed calls</string>

    <string name="endCallButton">End Call</string>

    <string name="answerCallButton">Answer</string>

    <string name="startCallWithRtt">Start call with RTT</string>

    <string name="rttIfaceButton">RTT</string>

    <string name="endRttButton">End RTT</string>

    <string name="startRttButton">Start RTT</string>

    <string name="acceptRttButton">Accept RTT request</string>

    <string name="muteButton">Mute</string>

    <string name="holdButton">Hold</string>

    <string name="inCallUiAppLabel">Test InCall UI</string>

    <string name="UssdUiAppLabel">Test Ussd UI</string>

    <string name="placeUssdButton">Send USSD</string>

<<<<<<< HEAD
=======
    <string name="KeyUiAppLabel">Get Key UI</string>

    <string name="getKeyButton">Get Key Json</string>

>>>>>>> fa4d17b5
    <!-- String for button in SelfManagedCallingActivity. -->
    <string name="checkIfPermittedBeforeCallingButton">Check if calls permitted before calling</string>

    <string name="selfManagedCallingActivityLabel">Self-Managed Sample</string>

    <string name="outgoingCallNotPermitted">Outgoing call not permitted.</string>

    <string name="outgoingCallNotPermittedCS">Outgoing call not permitted (CS Reported).</string>

    <string name="incomingCallNotPermitted">Incoming call not permitted.</string>

    <string name="incomingCallNotPermittedCS">Incoming call not permitted (CS Reported).</string>

    <string name="rttUiLabel">Test RTT UI</string>

    <string-array name="rtt_mode_array">
        <item>Full</item>
        <item>HCO</item>
        <item>VCO</item>
    </string-array>

    <string-array name="rtt_reply_one_liners">
        <item>To RTT or not to RTT, that is the question...</item>
        <item>Making TTY great again!</item>
        <item>I would be more comfortable with real "Thyme" chatting. I don\'t know how to end
        this pun</item>
        <item>お疲れ様でした</item>
        <item>The FCC has mandated that I respond... I will do so begrudgingly</item>
        <item>😂😂😂💯</item>
    </string-array>
</resources><|MERGE_RESOLUTION|>--- conflicted
+++ resolved
@@ -62,13 +62,10 @@
 
     <string name="placeUssdButton">Send USSD</string>
 
-<<<<<<< HEAD
-=======
     <string name="KeyUiAppLabel">Get Key UI</string>
 
     <string name="getKeyButton">Get Key Json</string>
 
->>>>>>> fa4d17b5
     <!-- String for button in SelfManagedCallingActivity. -->
     <string name="checkIfPermittedBeforeCallingButton">Check if calls permitted before calling</string>
 
