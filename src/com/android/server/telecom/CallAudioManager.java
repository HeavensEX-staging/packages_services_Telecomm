--- conflicted
+++ resolved
@@ -37,11 +37,8 @@
     private final AudioManager mAudioManager;
     private final BluetoothManager mBluetoothManager;
     private final WiredHeadsetManager mWiredHeadsetManager;
-<<<<<<< HEAD
     private final DockManager mDockManager;
-=======
     private final CallsManager mCallsManager;
->>>>>>> a247fedc
 
     private AudioState mAudioState;
     private int mAudioFocusStreamType;
@@ -51,16 +48,11 @@
     private int mMostRecentlyUsedMode = AudioManager.MODE_IN_CALL;
     private Call mCallToSpeedUpMTAudio = null;
 
-<<<<<<< HEAD
-    CallAudioManager(Context context, StatusBarNotifier statusBarNotifier,
-            WiredHeadsetManager wiredHeadsetManager, DockManager DockManager) {
-=======
     CallAudioManager(
             Context context,
             StatusBarNotifier statusBarNotifier,
             WiredHeadsetManager wiredHeadsetManager,
             CallsManager callsManager) {
->>>>>>> a247fedc
         mStatusBarNotifier = statusBarNotifier;
         mAudioManager = (AudioManager) context.getSystemService(Context.AUDIO_SERVICE);
         mBluetoothManager = new BluetoothManager(context, this);
@@ -96,11 +88,7 @@
     public void onCallRemoved(Call call) {
         // If we didn't already have focus, there's nothing to do.
         if (hasFocus()) {
-<<<<<<< HEAD
-            if (TelecomSystem.getInstance().getCallsManager().getCalls().isEmpty()) {
-=======
             if (mCallsManager.getCalls().isEmpty()) {
->>>>>>> a247fedc
                 Log.v(this, "all calls removed, reseting system audio to default state");
                 setInitialAudioState(null, false /* force */);
                 mWasSpeakerOn = false;
@@ -121,11 +109,7 @@
         // We do two things:
         // (1) If this is the first call, then we can to turn on bluetooth if available.
         // (2) Unmute the audio for the new incoming call.
-<<<<<<< HEAD
-        boolean isOnlyCall = TelecomSystem.getInstance().getCallsManager().getCalls().size() == 1;
-=======
         boolean isOnlyCall = mCallsManager.getCalls().size() == 1;
->>>>>>> a247fedc
         if (isOnlyCall && mBluetoothManager.isBluetoothAvailable()) {
             mBluetoothManager.connectBluetoothAudio();
             route = AudioState.ROUTE_BLUETOOTH;
@@ -228,11 +212,7 @@
         Log.v(this, "mute, shouldMute: %b", shouldMute);
 
         // Don't mute if there are any emergency calls.
-<<<<<<< HEAD
-        if (TelecomSystem.getInstance().getCallsManager().hasEmergencyCall()) {
-=======
         if (mCallsManager.hasEmergencyCall()) {
->>>>>>> a247fedc
             shouldMute = false;
             Log.v(this, "ignoring mute for emergency call");
         }
@@ -384,11 +364,7 @@
         }
 
         if (!oldAudioState.equals(mAudioState)) {
-<<<<<<< HEAD
-            TelecomSystem.getInstance().getCallsManager()
-=======
             mCallsManager
->>>>>>> a247fedc
                     .onAudioStateChanged(oldAudioState, mAudioState);
             updateAudioForForegroundCall();
         }
@@ -423,15 +399,9 @@
             requestAudioFocusAndSetMode(AudioManager.STREAM_RING, AudioManager.MODE_RINGTONE);
         } else {
             Call foregroundCall = getForegroundCall();
-<<<<<<< HEAD
-            Call waitingForAccountSelectionCall = TelecomSystem.getInstance().getCallsManager()
-                    .getFirstCallWithState(CallState.PRE_DIAL_WAIT);
-            Call call = TelecomSystem.getInstance().getCallsManager().getForegroundCall();
-=======
             Call waitingForAccountSelectionCall = mCallsManager
                     .getFirstCallWithState(CallState.PRE_DIAL_WAIT);
             Call call = mCallsManager.getForegroundCall();
->>>>>>> a247fedc
             if (foregroundCall == null && call != null && call == mCallToSpeedUpMTAudio) {
                 requestAudioFocusAndSetMode(AudioManager.STREAM_VOICE_CALL,
                                                          AudioManager.MODE_IN_CALL);
@@ -578,11 +548,7 @@
     }
 
     private void updateAudioForForegroundCall() {
-<<<<<<< HEAD
-        Call call = TelecomSystem.getInstance().getCallsManager().getForegroundCall();
-=======
         Call call = mCallsManager.getForegroundCall();
->>>>>>> a247fedc
         if (call != null && call.getConnectionService() != null) {
             call.getConnectionService().onAudioStateChanged(call, mAudioState);
         }
@@ -592,11 +558,7 @@
      * Returns the current foreground call in order to properly set the audio mode.
      */
     private Call getForegroundCall() {
-<<<<<<< HEAD
-        Call call = TelecomSystem.getInstance().getCallsManager().getForegroundCall();
-=======
         Call call = mCallsManager.getForegroundCall();
->>>>>>> a247fedc
 
         // We ignore any foreground call that is in the ringing state because we deal with ringing
         // calls exclusively through the mIsRinging variable set by {@link Ringer}.
@@ -608,11 +570,7 @@
     }
 
     private boolean hasRingingForegroundCall() {
-<<<<<<< HEAD
-        Call call = TelecomSystem.getInstance().getCallsManager().getForegroundCall();
-=======
         Call call = mCallsManager.getForegroundCall();
->>>>>>> a247fedc
         return call != null && call.getState() == CallState.RINGING;
     }
 
