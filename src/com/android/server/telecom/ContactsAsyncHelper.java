--- conflicted
+++ resolved
@@ -223,8 +223,6 @@
         // notify the thread to begin working
         mThreadHandler.sendMessage(msg);
     }
-<<<<<<< HEAD
-=======
 
     private void ensureAsyncHandlerStarted() {
         if (mThreadHandler == null) {
@@ -233,5 +231,4 @@
             mThreadHandler = new WorkerHandler(thread.getLooper());
         }
     }
->>>>>>> a247fedc
 }